--- conflicted
+++ resolved
@@ -37,11 +37,9 @@
     LOCAL = _LocalStore
     """Corresponds to :class:`~proxystore.store.local.LocalStore`."""
     REDIS = _RedisStore
-<<<<<<< HEAD
+    """Corresponds to :class:`~proxystore.store.redis.RedisStore`."""
     MARGO = _MargoStore
-=======
-    """Corresponds to :class:`~proxystore.store.redis.RedisStore`."""
->>>>>>> ecd9a581
+    """Corresponds to :class:`~proxystore.store.margo.MargoStore`."""
 
     @classmethod
     def get_str_by_type(cls, store: type[_Store[Any]]) -> str:
